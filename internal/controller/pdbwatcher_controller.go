--- conflicted
+++ resolved
@@ -168,67 +168,6 @@
 	return ctrl.Result{}, nil
 }
 
-<<<<<<< HEAD
-// does this go away if we force the pdb watcher name to be same as pdb?
-func (r *PDBWatcherReconciler) conflicts(ctx context.Context, pdbWatcher *myappsv1.PDBWatcher) error {
-	// Check for conflicts with other PDBWatchers
-	conflictWatcherList := &myappsv1.PDBWatcherList{}
-	err := r.List(ctx, conflictWatcherList, &client.ListOptions{Namespace: pdbWatcher.Namespace})
-	if err != nil {
-		return err // Error listing PDBWatchers
-	}
-
-	for _, watcher := range conflictWatcherList.Items {
-		if watcher.Name != pdbWatcher.Name && watcher.Spec.PDBName == pdbWatcher.Spec.PDBName {
-			// Conflict detected
-			err := fmt.Errorf("PDB %s is already being watched by another PDBWatcher %s", pdbWatcher.Spec.PDBName, watcher.Name)
-			log.FromContext(ctx).Error(err, "conflict!")
-			r.Recorder.Event(pdbWatcher, corev1.EventTypeWarning, "Conflict", err.Error())
-			return err
-		}
-	}
-	return nil
-=======
-// discoverDeployment is for lazy users who don't specify a targetName. Its just goin to pick the deployment owned by the first pod it finds
-// matcing
-func (r *PDBWatcherReconciler) discoverDeployment(ctx context.Context, pdb *policyv1.PodDisruptionBudget) (string, error) {
-	logger := log.FromContext(ctx)
-	// Check if PDB overlaps with multiple deployments
-	selector, err := metav1.LabelSelectorAsSelector(pdb.Spec.Selector)
-	if err != nil {
-		return "", err // Error converting label selector
-	}
-
-	podList := &corev1.PodList{}
-	err = r.List(ctx, podList, &client.ListOptions{Namespace: pdb.Namespace, LabelSelector: selector, Limit: 1})
-	if err != nil {
-		return "", err // Error listing pods
-	}
-
-	for _, pod := range podList.Items {
-		for _, ownerRef := range pod.OwnerReferences {
-			if ownerRef.Kind == "ReplicaSet" {
-				replicaSet := &appsv1.ReplicaSet{}
-				err = r.Get(ctx, types.NamespacedName{Name: ownerRef.Name, Namespace: pdb.Namespace}, replicaSet)
-				if err != nil {
-					return "", err // Error fetching ReplicaSet
-				}
-
-				// Get the Deployment that owns this ReplicaSet
-				for _, rsOwnerRef := range replicaSet.OwnerReferences {
-					if rsOwnerRef.Kind == "Deployment" {
-						logger.Info(fmt.Sprintf("Determined Deployment name: %s->%s", pdb.Name, rsOwnerRef.Name))
-						return rsOwnerRef.Name, nil
-					}
-				}
-			}
-			//todo handle stateful sets? Too dangersous?
-		}
-	}
-	return "", fmt.Errorf("PDB %s/%s overlaps with zero deployments", pdb.Namespace, pdb.Name)
->>>>>>> 8f9a8962
-}
-
 func (r *PDBWatcherReconciler) SetupWithManager(mgr ctrl.Manager) error {
 	return ctrl.NewControllerManagedBy(mgr).
 		For(&myappsv1.PDBWatcher{}).
