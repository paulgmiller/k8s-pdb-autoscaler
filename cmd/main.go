/*
Copyright 2024.

Licensed under the Apache License, Version 2.0 (the "License");
you may not use this file except in compliance with the License.
You may obtain a copy of the License at

    http://www.apache.org/licenses/LICENSE-2.0

Unless required by applicable law or agreed to in writing, software
distributed under the License is distributed on an "AS IS" BASIS,
WITHOUT WARRANTIES OR CONDITIONS OF ANY KIND, either express or implied.
See the License for the specific language governing permissions and
limitations under the License.
*/

package main

import (
	"crypto/tls"
	"flag"
	"log"
	"os"
	"time"

	// Import all Kubernetes client auth plugins (e.g. Azure, GCP, OIDC, etc.)
	// to ensure that exec-entrypoint and run can make use of them.
	_ "k8s.io/client-go/plugin/pkg/client/auth"

	"k8s.io/apimachinery/pkg/runtime"
	utilruntime "k8s.io/apimachinery/pkg/util/runtime"
	clientgoscheme "k8s.io/client-go/kubernetes/scheme"
	ctrl "sigs.k8s.io/controller-runtime"
	"sigs.k8s.io/controller-runtime/pkg/healthz"
	"sigs.k8s.io/controller-runtime/pkg/log/zap"
	metricsserver "sigs.k8s.io/controller-runtime/pkg/metrics/server"
	"sigs.k8s.io/controller-runtime/pkg/webhook"
	"sigs.k8s.io/controller-runtime/pkg/webhook/admission"

	appsv1 "github.com/paulgmiller/k8s-pdb-autoscaler/api/v1"
	controllers "github.com/paulgmiller/k8s-pdb-autoscaler/internal/controller"
	evictinwebhook "github.com/paulgmiller/k8s-pdb-autoscaler/internal/webhook"
	// +kubebuilder:scaffold:imports
)

var (
	scheme   = runtime.NewScheme()
	setupLog = ctrl.Log.WithName("setup")
)

func init() {
	utilruntime.Must(clientgoscheme.AddToScheme(scheme))

	utilruntime.Must(appsv1.AddToScheme(scheme))
	// +kubebuilder:scaffold:scheme
}

func main() {
	var metricsAddr string
	var enableLeaderElection bool
	var probeAddr string
	var secureMetrics bool
	var enableHTTP2 bool
	var evictionWebhook bool
	flag.StringVar(&metricsAddr, "metrics-bind-address", "0", "The address the metric endpoint binds to. "+
		"Use the port :8080. If not set, it will be 0 in order to disable the metrics server")
	flag.StringVar(&probeAddr, "health-probe-bind-address", ":8081", "The address the probe endpoint binds to.")
	flag.BoolVar(&enableLeaderElection, "leader-elect", false,
		"Enable leader election for controller manager. "+
			"Enabling this will ensure there is only one active controller manager.")
	flag.BoolVar(&secureMetrics, "metrics-secure", false,
		"If set the metrics endpoint is served securely")
	flag.BoolVar(&enableHTTP2, "enable-http2", false,
		"If set, HTTP/2 will be enabled for the metrics and webhook servers")
	flag.BoolVar(&evictionWebhook, "eviction-webhook", false, "create a webhook that intercepts evictions and updates the pdbwatcher, if false will rely on node cordon for signal")

	opts := zap.Options{
		Development: true,
	}
	opts.BindFlags(flag.CommandLine)
	flag.Parse()

	ctrl.SetLogger(zap.New(zap.UseFlagOptions(&opts)))

	// if the enable-http2 flag is false (the default), http/2 should be disabled
	// due to its vulnerabilities. More specifically, disabling http/2 will
	// prevent from being vulnerable to the HTTP/2 Stream Cancellation and
	// Rapid Reset CVEs. For more information see:
	// - https://github.com/advisories/GHSA-qppj-fm5r-hxr3
	// - https://github.com/advisories/GHSA-4374-p667-p6c8
	disableHTTP2 := func(c *tls.Config) {
		setupLog.Info("disabling http/2")
		c.NextProtos = []string{"http/1.1"}
	}

	tlsOpts := []func(*tls.Config){}
	if !enableHTTP2 {
		tlsOpts = append(tlsOpts, disableHTTP2)
	}

	// Configure the webhook server
	hookServer := webhook.NewServer(webhook.Options{
		Port:    9443,
		CertDir: "/etc/webhook/tls",
		TLSOpts: tlsOpts,
	})
	shutdown := time.Duration(-1) //wait until pod termination grace period sends sig kill or webhook shuts down
	mgr, err := ctrl.NewManager(ctrl.GetConfigOrDie(), ctrl.Options{
		Scheme: scheme,
		Metrics: metricsserver.Options{
			BindAddress:   metricsAddr,
			SecureServing: secureMetrics,
			TLSOpts:       tlsOpts,
		},
		//WebhookServer:           hookServer,
		GracefulShutdownTimeout: &shutdown,
		HealthProbeBindAddress:  probeAddr,
		LeaderElection:          enableLeaderElection,
		LeaderElectionID:        "d482b936.mydomain.com",
		// LeaderElectionReleaseOnCancel defines if the leader should step down voluntarily
		// when the Manager ends. This requires the binary to immediately end when the
		// Manager is stopped, otherwise, this setting is unsafe. Setting this significantly
		// speeds up voluntary leader transitions as the new leader don't have to wait
		// LeaseDuration time first.
		//
		// In the default scaffold provided, the program ends immediately after
		// the manager stops, so would be fine to enable this option. However,
		// if you are doing or is intended to do any operation such as perform cleanups
		// after the manager stops then its usage might be unsafe.
		// LeaderElectionReleaseOnCancel: true,
	})
	if err != nil {
		setupLog.Error(err, "unable to start manager")
		os.Exit(1)
	}

	if err = (&controllers.PDBWatcherReconciler{
		Client: mgr.GetClient(),
		Scheme: mgr.GetScheme(),
	}).SetupWithManager(mgr); err != nil {
		setupLog.Error(err, "unable to create controller", "controller", "PDBWatcher")
		os.Exit(1)
	}
	setupLog.Info("PDBWatcherReconciler  setup completed")

<<<<<<< HEAD
	if err = (&controllers.DeploymentToPDBReconciler{
		Client: mgr.GetClient(),
		Scheme: mgr.GetScheme(),
	}).SetupWithManager(mgr); err != nil {
		setupLog.Error(err, "unable to create controller", "controller", "DeploymentToPDBReconciler")
		os.Exit(1)
	}
	setupLog.Info("DeploymentToPDBReconciler  setup completed")

	if err = (&controllers.PDBToPDBWatcherReconciler{
		Client: mgr.GetClient(),
		Scheme: mgr.GetScheme(),
	}).SetupWithManager(mgr); err != nil {
		setupLog.Error(err, "unable to create controller", "controller", "PDBToPDBWatcherReconciler")
		os.Exit(1)
	}
	setupLog.Info("PDBToPDBWatcherReconciler  setup completed")
=======
	if err = (&controllers.NodeReconciler{
		Client: mgr.GetClient(),
		Scheme: mgr.GetScheme(),
	}).SetupWithManager(mgr); err != nil {
		setupLog.Error(err, "unable to create controller", "controller", "PDBWatcher")
		os.Exit(1)
	}
>>>>>>> 393762ca
	// +kubebuilder:scaffold:builder

	// Register the webhook handler
	if evictionWebhook {
		hookServer.Register("/validate-eviction", &admission.Webhook{
			Handler: &evictinwebhook.EvictionHandler{
				Client: mgr.GetClient(),
			},
		})
		// Add the webhook server to the manager
		if err := mgr.Add(hookServer); err != nil {
			log.Printf("Unable to add webhook server to manager: %v", err)
			os.Exit(1)
		}
	}

	if err := mgr.AddHealthzCheck("healthz", healthz.Ping); err != nil {
		setupLog.Error(err, "unable to set up health check")
		os.Exit(1)
	}
	if err := mgr.AddReadyzCheck("readyz", healthz.Ping); err != nil {
		setupLog.Error(err, "unable to set up ready check")
		os.Exit(1)
	}

	setupLog.Info("starting manager")
	if err := mgr.Start(ctrl.SetupSignalHandler()); err != nil {
		setupLog.Error(err, "problem running manager")
		os.Exit(1)
	}
}<|MERGE_RESOLUTION|>--- conflicted
+++ resolved
@@ -143,7 +143,6 @@
 	}
 	setupLog.Info("PDBWatcherReconciler  setup completed")
 
-<<<<<<< HEAD
 	if err = (&controllers.DeploymentToPDBReconciler{
 		Client: mgr.GetClient(),
 		Scheme: mgr.GetScheme(),
@@ -161,7 +160,7 @@
 		os.Exit(1)
 	}
 	setupLog.Info("PDBToPDBWatcherReconciler  setup completed")
-=======
+
 	if err = (&controllers.NodeReconciler{
 		Client: mgr.GetClient(),
 		Scheme: mgr.GetScheme(),
@@ -169,7 +168,6 @@
 		setupLog.Error(err, "unable to create controller", "controller", "PDBWatcher")
 		os.Exit(1)
 	}
->>>>>>> 393762ca
 	// +kubebuilder:scaffold:builder
 
 	// Register the webhook handler
